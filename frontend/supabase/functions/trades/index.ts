import { serve } from 'https://deno.land/std@0.177.0/http/server.ts'
import { createClient } from 'https://esm.sh/@supabase/supabase-js@2'
import { corsHeaders } from '../_shared/cors.ts'
import { SupabaseClient } from 'https://esm.sh/@supabase/supabase-js@2'

// Set up logging
const logger = {
  info: (message: string, ...args: any[]) => {
    console.log(`[INFO] ${message}`, ...args)
  },
  error: (message: string, ...args: any[]) => {
    console.error(`[ERROR] ${message}`, ...args) 
  },
  debug: (message: string, ...args: any[]) => {
    console.debug(`[DEBUG] ${message}`, ...args)
  }
}

// Set up logging
const logger = {
  info: (message: string, ...args: any[]) => {
    console.log(`[INFO] ${message}`, ...args)
  },
  error: (message: string, ...args: any[]) => {
    console.error(`[ERROR] ${message}`, ...args) 
  },
  debug: (message: string, ...args: any[]) => {
    console.debug(`[DEBUG] ${message}`, ...args)
  }
}

enum TransactionType {
  OPEN = 'OPEN',
  ADD = 'ADD',
  TRIM = 'TRIM',
  CLOSE = 'CLOSE'
}

enum TradeStatus {
  OPEN = 'OPEN',
  CLOSED = 'CLOSED'
}

interface Transaction {
  transaction_type: TransactionType
  amount: number
  size: string
  net_cost?: number
}

interface ExitTrade {
  transactions: Transaction[]
  current_size: string
}

interface Trade {
  trade_id: string
  symbol: string
  trade_type: string
  status: TradeStatus
  entry_price: number
  average_price: number
  size: string
  current_size: string
  created_at: string
  closed_at?: string
  is_contract: boolean
  strike?: number
  option_type?: string
  expiration_date?: string
  average_exit_price?: number
  profit_loss?: number
  trade_configurations?: {
    name: string
  }
  transactions: Transaction[]
}

interface TradeFilters {
  configName: string
  status?: 'ALL' | 'OPEN' | 'CLOSED'
  skip?: number
  limit?: number
  symbol?: string
  tradeType?: string
  sortBy?: string
  sortOrder?: 'asc' | 'desc'
  weekFilter?: string
  monthFilter?: string
  yearFilter?: string
  optionType?: string
  maxEntryPrice?: number
  minEntryPrice?: number
  showAllTrades?: boolean
}

interface TradeInput {
  symbol: string
  trade_type: string
  entry_price: number
  size: string
  expiration_date?: string
  strike?: number
  configuration_id?: number
  is_contract?: boolean
  is_day_trade?: boolean
  option_type?: string
}

interface TradeData {
  symbol: string;
  trade_type: string;
  entry_price: number;
  size: string;
  configuration_id?: number;
  is_contract?: boolean;
  strike?: number;
  expiration_date?: string;
  option_type?: string;
}

interface RequestPayload {
  action: string
  filters?: TradeFilters
  trade_id?: string
  price?: number
  size?: string
  input?: TradeInput
}

serve(async (req: Request) => {
  logger.info('Received request:', req.method, req.url)

  if (req.method === 'OPTIONS') {
    logger.debug('Handling OPTIONS request')
    return new Response('ok', { headers: corsHeaders })
  }

  try {
    logger.debug('Initializing Supabase client')
    const supabaseClient = createClient(
      Deno.env.get('SUPABASE_URL') ?? '',
      Deno.env.get('SUPABASE_SERVICE_ROLE_KEY') ?? ''
    )

    const payload = await req.json() as RequestPayload
    logger.info('Request payload:', payload)
    const { action, filters, input, trade_id, price, size } = payload

    let data

    switch (action) {
      case 'getAll':
        logger.debug('Handling getAll action')
        const { data: allTrades, error: allError } = await supabaseClient
          .from('trades')
          .select(`
            *,
            trade_configurations (*)
          `)
          .order('created_at', { ascending: false })
        if (allError) throw allError
        data = allTrades
        logger.debug('Retrieved all trades:', data)
        break

      case 'getTrades':
        logger.debug('Handling getTrades action')
        let query = supabaseClient
          .from('trades')
          .select(`
            *,
            trade_configurations (
              id,
              name
            ),
            transactions (
              id,
              amount,
              size,
              transaction_type,
              created_at
            )
          `)

        if (filters) {
          logger.debug('Applying filters:', filters)
          if (filters.status && filters.status !== 'ALL') {
            query = query.eq('status', filters.status.toUpperCase())
          }
          
          if (filters.configName && filters.configName !== 'all') {
            logger.debug('Fetching config data for:', filters.configName)
            const { data: configData, error: configError } = await supabaseClient
              .from('trade_configurations')
              .select('id')
              .eq('name', filters.configName)
              .single()

            if (configError) throw configError
            if (configData) {
              query = query.eq('configuration_id', configData.id)
            }
          }

          if (filters.symbol) {
            query = query.ilike('symbol', `%${filters.symbol.toUpperCase()}%`)
          }

          if (filters.tradeType) {
            query = query.eq('trade_type', filters.tradeType)
          }

          if (filters.optionType === 'options') {
            query = query.eq('is_contract', true)
          } else if (filters.optionType === 'common') {
            query = query.eq('is_contract', false)
          }

          if (filters.maxEntryPrice) {
            query = query.lte('average_price', filters.maxEntryPrice)
          }

          if (filters.minEntryPrice) {
            query = query.gte('average_price', filters.minEntryPrice)
          }

          if (filters.weekFilter && filters.status?.toUpperCase() === TradeStatus.CLOSED) {
            const day = new Date(filters.weekFilter)
            const monday = new Date(day.setDate(day.getDate() - day.getDay()))
            const friday = new Date(day.setDate(day.getDate() + 4))
            query = query
              .gte('closed_at', monday.toISOString())
              .lte('closed_at', friday.toISOString())
          }
          
          if (filters.sortBy) {
            query = query.order(filters.sortBy, { ascending: filters.sortOrder === 'asc' })
          } else {
            query = query.order('created_at', { ascending: false })
          }

          if (filters.skip) {
            query = query.range(filters.skip, (filters.skip + (filters.limit || 100)) - 1)
          }
        }

        const { data: filteredTrades, error: filterError } = await query
        if (filterError) throw filterError
        data = filteredTrades
        logger.debug('Retrieved filtered trades:', data)
        break

      case 'createTrade':
        logger.debug('Handling createTrade action')
        if (!input) throw new Error('Input is required for creating a trade')

        // Handle expiration date timezone
        if (input.expiration_date) {
          logger.debug('Processing expiration date:', input.expiration_date)
          const [month, day, yearShort] = input.expiration_date.split('/')
          const year = `20${yearShort}`
          const dateString = `${year}-${month.padStart(2, '0')}-${day.padStart(2, '0')}`
          const expirationDate = new Date(`${dateString}T16:30:00-04:00`)
          input.expiration_date = expirationDate.toISOString()
          logger.debug('Processed expiration date:', input.expiration_date)
        }

<<<<<<< HEAD
        // Generate trade ID
        logger.debug('Generating trade ID');
        const tradeId = await generateTradeId(supabaseClient);
        logger.debug('Generated trade ID:', tradeId);

        // Log the full trade object before insert
        const tradeData = {
          trade_id: tradeId,
          symbol: input.symbol,
          trade_type: input.trade_type,
          status: TradeStatus.OPEN,
          entry_price: input.entry_price,
          size: input.size,
          created_at: new Date().toISOString(),
          configuration_id: input.configuration_id,
          is_contract: input.is_contract || false,
          is_day_trade: input.is_day_trade || false,
          strike: input.strike,
          expiration_date: input.expiration_date,
          option_type: input.option_type
        };
        logger.debug('Trade data to insert:', tradeData);

        // Create trade with explicit columns
        logger.debug('Creating trade with ID:', tradeId);
        const { data: trade, error: tradeError } = await supabaseClient
          .from('trades')
          .insert(tradeData)
          .select(`
            trade_id,
            symbol,
            trade_type,
            status,
            entry_price,
            size,
            created_at,
            configuration_id,
            is_contract,
            is_day_trade,
            strike,
            expiration_date,
            option_type
          `)
          .single();

        if (tradeError) {
          logger.error('Trade creation error:', tradeError);
          logger.error('Full error details:', JSON.stringify(tradeError, null, 2));
          logger.error('Supabase client config:', {
            url: Deno.env.get('SUPABASE_URL'),
            // Don't log the full key
            hasServiceRoleKey: !!Deno.env.get('SUPABASE_SERVICE_ROLE_KEY')
          });
          throw tradeError;
        }
        logger.debug('Successfully created trade:', trade);
=======
        // Create trade
        const tradeId = generateTradeId()
        logger.debug('Generated trade ID:', tradeId)
        const { data: trade, error: tradeError } = await supabaseClient
          .from('trades')
          .insert({
            trade_id: tradeId,
            symbol: input.symbol,
            trade_type: input.trade_type,
            status: TradeStatus.OPEN,
            entry_price: input.entry_price,
            size: input.size,
            created_at: new Date().toISOString(),
            configuration_id: input.configuration_id,
            is_contract: input.is_contract || false,
            is_day_trade: input.is_day_trade || false,
            strike: input.strike,
            expiration_date: input.expiration_date,
            option_type: input.option_type
          })
          .select()
          .single()

        if (tradeError) throw tradeError
        logger.debug('Created trade:', trade)
>>>>>>> d0d69b09

        // Create initial transaction
        logger.debug('Creating initial transaction');
        const transactionId = await generateTransactionId(supabaseClient);
        logger.debug('Generated transaction ID:', transactionId);

        // Log the full transaction object before insert
        const transactionData = {
          id: transactionId,
          trade_id: tradeId,
          transaction_type: TransactionType.OPEN,
          amount: input.entry_price,
          size: input.size,
          created_at: new Date().toISOString()
        };
        logger.debug('Transaction data to insert:', transactionData);

        const { error: transactionError } = await supabaseClient
          .from('transactions')
          .insert(transactionData);

<<<<<<< HEAD
        if (transactionError) {
          logger.error('Transaction creation error:', transactionError);
          logger.error('Full error details:', JSON.stringify(transactionError, null, 2));
          throw transactionError;
        }
=======
        if (transactionError) throw transactionError
>>>>>>> d0d69b09
        logger.debug('Created initial transaction')

        // Fetch updated trade after trigger has run
        const { data: updatedTrade, error: fetchError } = await supabaseClient
          .from('trades')
          .select('*')
          .eq('trade_id', tradeId)
          .single()

        if (fetchError) throw fetchError
        data = updatedTrade
        logger.debug('Retrieved updated trade:', data)
        break

      case 'addToTrade':
        logger.debug('Handling addToTrade action')
        if (!trade_id || !price || !size) {
          throw new Error('Missing required parameters: trade_id, price, and size are required for adding to a trade')
        }

        // Create ADD transaction
        const { error: addTransactionError } = await supabaseClient
          .from('transactions')
          .insert({
<<<<<<< HEAD
            id: await generateTransactionId(supabaseClient),
=======
            id: generateTransactionId(),
>>>>>>> d0d69b09
            trade_id: trade_id,
            transaction_type: TransactionType.ADD,
            amount: price,
            size,
            created_at: new Date().toISOString()
          })

        if (addTransactionError) throw addTransactionError
        logger.debug('Created ADD transaction')

        // Fetch updated trade after trigger has run
        const { data: addedTrade, error: addFetchError } = await supabaseClient
          .from('trades')
          .select('*')
          .eq('trade_id', trade_id)
          .single()

        if (addFetchError) throw addFetchError
        data = addedTrade
        logger.debug('Retrieved updated trade:', data)
        break

      case 'trimTrade':
        logger.debug('Handling trimTrade action')
        if (!trade_id || !price || !size) {
          throw new Error('Missing required parameters: trade_id, price, and size are required for trimming a trade')
        }

        // Create TRIM transaction
        const { error: trimTransactionError } = await supabaseClient
          .from('transactions')
          .insert({
<<<<<<< HEAD
            id: await generateTransactionId(supabaseClient),
=======
            id: generateTransactionId(),
>>>>>>> d0d69b09
            trade_id: trade_id,
            transaction_type: TransactionType.TRIM,
            amount: price,
            size: size,
            created_at: new Date().toISOString()
          })

        if (trimTransactionError) throw trimTransactionError
        logger.debug('Created TRIM transaction')

        // Fetch updated trade after trigger has run
        const { data: trimmedTrade, error: trimFetchError } = await supabaseClient
          .from('trades')
          .select('*')
          .eq('trade_id', trade_id)
          .single()

        if (trimFetchError) throw trimFetchError
        data = trimmedTrade
        logger.debug('Retrieved updated trade:', data)
        break

      case 'exitTrade':
        logger.debug('Handling exitTrade action')
        if (!trade_id || !price) {
          throw new Error('Missing required parameters: trade_id and price are required for exiting a trade')
        }

        // Get current trade for size
        const { data: exitTrade, error: exitTradeError } = await supabaseClient
          .from('trades')
          .select('*')
          .eq('trade_id', trade_id)
          .single()

        if (exitTradeError) throw exitTradeError
        logger.debug('Retrieved trade for exit:', exitTrade)

        // Create CLOSE transaction
        const { error: exitTransactionError } = await supabaseClient
          .from('transactions')
          .insert({
<<<<<<< HEAD
            id: await generateTransactionId(supabaseClient),
=======
            id: generateTransactionId(),
>>>>>>> d0d69b09
            trade_id: trade_id,
            transaction_type: TransactionType.CLOSE,
            amount: price,
            size: exitTrade.current_size,
            created_at: new Date().toISOString()
          })

        if (exitTransactionError) throw exitTransactionError
        logger.debug('Created CLOSE transaction')

        // Fetch updated trade after trigger has run
        const { data: closedTrade, error: closeFetchError } = await supabaseClient
          .from('trades')
          .select('*')
          .eq('trade_id', trade_id)
          .single()

        if (closeFetchError) throw closeFetchError
        logger.debug('Retrieved closed trade:', closedTrade)

        // Add unit_profit_loss and exit_size to the response
        const responseData = {
          ...closedTrade,
          exit_size: exitTrade.current_size,
          unit_profit_loss: closedTrade.average_exit_price - closedTrade.average_price
        }
        data = responseData
        logger.debug('Final response data:', data)
        break

      default:
        logger.error('Unknown action:', action)
        throw new Error(`Unknown action: ${action}`)
    }

    logger.info('Successfully processed request')
    return new Response(
      JSON.stringify(data),
      { headers: { ...corsHeaders, 'Content-Type': 'application/json' } }
    )
  } catch (error) {
    logger.error('Error processing request:', error)
    return new Response(
      JSON.stringify({ error: error instanceof Error ? error.message : 'Unknown error' }),
      { headers: { ...corsHeaders, 'Content-Type': 'application/json' }, status: 400 }
    )
  }
})

// Helper function to check if an ID exists in the database
async function isIdUnique(supabase: SupabaseClient, table: 'trades' | 'transactions', id: string): Promise<boolean> {
  const { data } = await supabase
    .from(table)
    .select('id')
    .eq('id', id)
    .single();
  
  return !data;
}

// Helper function to generate a trade ID with uniqueness check
async function generateTradeId(supabase: SupabaseClient, maxAttempts = 10): Promise<string> {
  const letters = 'ABCDEFGHIJKLMNOPQRSTUVWXYZ';
  const alphanumeric = 'ABCDEFGHIJKLMNOPQRSTUVWXYZ0123456789';
  
  for (let attempt = 0; attempt < maxAttempts; attempt++) {
    // First character must be a letter
    let id = letters.charAt(Math.floor(Math.random() * letters.length));
    
    // Generate 7 more random characters (must include both letters and numbers)
    let hasLetter = false;
    let hasNumber = false;
    let remainingChars = '';
    
    while (remainingChars.length < 7 || !hasLetter || !hasNumber) {
      const char = alphanumeric.charAt(Math.floor(Math.random() * alphanumeric.length));
      if (/[A-Z]/.test(char)) hasLetter = true;
      if (/[0-9]/.test(char)) hasNumber = true;
      remainingChars += char;
    }
    
    id += remainingChars.slice(0, 7);
    
    // Check if ID is unique
    if (await isIdUnique(supabase, 'trades', id)) {
      return id;
    }
  }
  
  throw new Error('Failed to generate unique trade ID after maximum attempts');
}

// Helper function to generate a transaction ID with uniqueness check
async function generateTransactionId(supabase: SupabaseClient, maxAttempts = 10): Promise<string> {
  const alphanumeric = 'ABCDEFGHIJKLMNOPQRSTUVWXYZ0123456789';
  
  for (let attempt = 0; attempt < maxAttempts; attempt++) {
    // First character is always 'T'
    let id = 'T';
    
    // Generate 7 more random characters (must include both letters and numbers)
    let hasLetter = false;
    let hasNumber = false;
    let remainingChars = '';
    
    while (remainingChars.length < 7 || !hasLetter || !hasNumber) {
      const char = alphanumeric.charAt(Math.floor(Math.random() * alphanumeric.length));
      if (/[A-Z]/.test(char)) hasLetter = true;
      if (/[0-9]/.test(char)) hasNumber = true;
      remainingChars += char;
    }
    
    id += remainingChars.slice(0, 7);
    
    // Check if ID is unique
    if (await isIdUnique(supabase, 'transactions', id)) {
      return id;
    }
  }
  
  throw new Error('Failed to generate unique transaction ID after maximum attempts');
}<|MERGE_RESOLUTION|>--- conflicted
+++ resolved
@@ -2,19 +2,6 @@
 import { createClient } from 'https://esm.sh/@supabase/supabase-js@2'
 import { corsHeaders } from '../_shared/cors.ts'
 import { SupabaseClient } from 'https://esm.sh/@supabase/supabase-js@2'
-
-// Set up logging
-const logger = {
-  info: (message: string, ...args: any[]) => {
-    console.log(`[INFO] ${message}`, ...args)
-  },
-  error: (message: string, ...args: any[]) => {
-    console.error(`[ERROR] ${message}`, ...args) 
-  },
-  debug: (message: string, ...args: any[]) => {
-    console.debug(`[DEBUG] ${message}`, ...args)
-  }
-}
 
 // Set up logging
 const logger = {
@@ -131,12 +118,16 @@
 serve(async (req: Request) => {
   logger.info('Received request:', req.method, req.url)
 
+  logger.info('Received request:', req.method, req.url)
+
   if (req.method === 'OPTIONS') {
+    logger.debug('Handling OPTIONS request')
     logger.debug('Handling OPTIONS request')
     return new Response('ok', { headers: corsHeaders })
   }
 
   try {
+    logger.debug('Initializing Supabase client')
     logger.debug('Initializing Supabase client')
     const supabaseClient = createClient(
       Deno.env.get('SUPABASE_URL') ?? '',
@@ -145,12 +136,14 @@
 
     const payload = await req.json() as RequestPayload
     logger.info('Request payload:', payload)
+    logger.info('Request payload:', payload)
     const { action, filters, input, trade_id, price, size } = payload
 
     let data
 
     switch (action) {
       case 'getAll':
+        logger.debug('Handling getAll action')
         logger.debug('Handling getAll action')
         const { data: allTrades, error: allError } = await supabaseClient
           .from('trades')
@@ -162,9 +155,11 @@
         if (allError) throw allError
         data = allTrades
         logger.debug('Retrieved all trades:', data)
+        logger.debug('Retrieved all trades:', data)
         break
 
       case 'getTrades':
+        logger.debug('Handling getTrades action')
         logger.debug('Handling getTrades action')
         let query = supabaseClient
           .from('trades')
@@ -185,11 +180,13 @@
 
         if (filters) {
           logger.debug('Applying filters:', filters)
+          logger.debug('Applying filters:', filters)
           if (filters.status && filters.status !== 'ALL') {
             query = query.eq('status', filters.status.toUpperCase())
           }
           
           if (filters.configName && filters.configName !== 'all') {
+            logger.debug('Fetching config data for:', filters.configName)
             logger.debug('Fetching config data for:', filters.configName)
             const { data: configData, error: configError } = await supabaseClient
               .from('trade_configurations')
@@ -249,14 +246,17 @@
         if (filterError) throw filterError
         data = filteredTrades
         logger.debug('Retrieved filtered trades:', data)
+        logger.debug('Retrieved filtered trades:', data)
         break
 
       case 'createTrade':
         logger.debug('Handling createTrade action')
+        logger.debug('Handling createTrade action')
         if (!input) throw new Error('Input is required for creating a trade')
 
         // Handle expiration date timezone
         if (input.expiration_date) {
+          logger.debug('Processing expiration date:', input.expiration_date)
           logger.debug('Processing expiration date:', input.expiration_date)
           const [month, day, yearShort] = input.expiration_date.split('/')
           const year = `20${yearShort}`
@@ -264,9 +264,9 @@
           const expirationDate = new Date(`${dateString}T16:30:00-04:00`)
           input.expiration_date = expirationDate.toISOString()
           logger.debug('Processed expiration date:', input.expiration_date)
-        }
-
-<<<<<<< HEAD
+          logger.debug('Processed expiration date:', input.expiration_date)
+        }
+
         // Generate trade ID
         logger.debug('Generating trade ID');
         const tradeId = await generateTradeId(supabaseClient);
@@ -323,33 +323,6 @@
           throw tradeError;
         }
         logger.debug('Successfully created trade:', trade);
-=======
-        // Create trade
-        const tradeId = generateTradeId()
-        logger.debug('Generated trade ID:', tradeId)
-        const { data: trade, error: tradeError } = await supabaseClient
-          .from('trades')
-          .insert({
-            trade_id: tradeId,
-            symbol: input.symbol,
-            trade_type: input.trade_type,
-            status: TradeStatus.OPEN,
-            entry_price: input.entry_price,
-            size: input.size,
-            created_at: new Date().toISOString(),
-            configuration_id: input.configuration_id,
-            is_contract: input.is_contract || false,
-            is_day_trade: input.is_day_trade || false,
-            strike: input.strike,
-            expiration_date: input.expiration_date,
-            option_type: input.option_type
-          })
-          .select()
-          .single()
-
-        if (tradeError) throw tradeError
-        logger.debug('Created trade:', trade)
->>>>>>> d0d69b09
 
         // Create initial transaction
         logger.debug('Creating initial transaction');
@@ -371,15 +344,11 @@
           .from('transactions')
           .insert(transactionData);
 
-<<<<<<< HEAD
         if (transactionError) {
           logger.error('Transaction creation error:', transactionError);
           logger.error('Full error details:', JSON.stringify(transactionError, null, 2));
           throw transactionError;
         }
-=======
-        if (transactionError) throw transactionError
->>>>>>> d0d69b09
         logger.debug('Created initial transaction')
 
         // Fetch updated trade after trigger has run
@@ -392,9 +361,11 @@
         if (fetchError) throw fetchError
         data = updatedTrade
         logger.debug('Retrieved updated trade:', data)
+        logger.debug('Retrieved updated trade:', data)
         break
 
       case 'addToTrade':
+        logger.debug('Handling addToTrade action')
         logger.debug('Handling addToTrade action')
         if (!trade_id || !price || !size) {
           throw new Error('Missing required parameters: trade_id, price, and size are required for adding to a trade')
@@ -404,11 +375,7 @@
         const { error: addTransactionError } = await supabaseClient
           .from('transactions')
           .insert({
-<<<<<<< HEAD
             id: await generateTransactionId(supabaseClient),
-=======
-            id: generateTransactionId(),
->>>>>>> d0d69b09
             trade_id: trade_id,
             transaction_type: TransactionType.ADD,
             amount: price,
@@ -418,6 +385,7 @@
 
         if (addTransactionError) throw addTransactionError
         logger.debug('Created ADD transaction')
+        logger.debug('Created ADD transaction')
 
         // Fetch updated trade after trigger has run
         const { data: addedTrade, error: addFetchError } = await supabaseClient
@@ -429,9 +397,11 @@
         if (addFetchError) throw addFetchError
         data = addedTrade
         logger.debug('Retrieved updated trade:', data)
+        logger.debug('Retrieved updated trade:', data)
         break
 
       case 'trimTrade':
+        logger.debug('Handling trimTrade action')
         logger.debug('Handling trimTrade action')
         if (!trade_id || !price || !size) {
           throw new Error('Missing required parameters: trade_id, price, and size are required for trimming a trade')
@@ -441,19 +411,17 @@
         const { error: trimTransactionError } = await supabaseClient
           .from('transactions')
           .insert({
-<<<<<<< HEAD
             id: await generateTransactionId(supabaseClient),
-=======
-            id: generateTransactionId(),
->>>>>>> d0d69b09
             trade_id: trade_id,
             transaction_type: TransactionType.TRIM,
             amount: price,
             size: size,
+            size: size,
             created_at: new Date().toISOString()
           })
 
         if (trimTransactionError) throw trimTransactionError
+        logger.debug('Created TRIM transaction')
         logger.debug('Created TRIM transaction')
 
         // Fetch updated trade after trigger has run
@@ -466,9 +434,11 @@
         if (trimFetchError) throw trimFetchError
         data = trimmedTrade
         logger.debug('Retrieved updated trade:', data)
+        logger.debug('Retrieved updated trade:', data)
         break
 
       case 'exitTrade':
+        logger.debug('Handling exitTrade action')
         logger.debug('Handling exitTrade action')
         if (!trade_id || !price) {
           throw new Error('Missing required parameters: trade_id and price are required for exiting a trade')
@@ -482,17 +452,14 @@
           .single()
 
         if (exitTradeError) throw exitTradeError
+        logger.debug('Retrieved trade for exit:', exitTrade)
         logger.debug('Retrieved trade for exit:', exitTrade)
 
         // Create CLOSE transaction
         const { error: exitTransactionError } = await supabaseClient
           .from('transactions')
           .insert({
-<<<<<<< HEAD
             id: await generateTransactionId(supabaseClient),
-=======
-            id: generateTransactionId(),
->>>>>>> d0d69b09
             trade_id: trade_id,
             transaction_type: TransactionType.CLOSE,
             amount: price,
@@ -502,6 +469,7 @@
 
         if (exitTransactionError) throw exitTransactionError
         logger.debug('Created CLOSE transaction')
+        logger.debug('Created CLOSE transaction')
 
         // Fetch updated trade after trigger has run
         const { data: closedTrade, error: closeFetchError } = await supabaseClient
@@ -511,6 +479,7 @@
           .single()
 
         if (closeFetchError) throw closeFetchError
+        logger.debug('Retrieved closed trade:', closedTrade)
         logger.debug('Retrieved closed trade:', closedTrade)
 
         // Add unit_profit_loss and exit_size to the response
@@ -521,19 +490,23 @@
         }
         data = responseData
         logger.debug('Final response data:', data)
+        logger.debug('Final response data:', data)
         break
 
       default:
+        logger.error('Unknown action:', action)
         logger.error('Unknown action:', action)
         throw new Error(`Unknown action: ${action}`)
     }
 
+    logger.info('Successfully processed request')
     logger.info('Successfully processed request')
     return new Response(
       JSON.stringify(data),
       { headers: { ...corsHeaders, 'Content-Type': 'application/json' } }
     )
   } catch (error) {
+    logger.error('Error processing request:', error)
     logger.error('Error processing request:', error)
     return new Response(
       JSON.stringify({ error: error instanceof Error ? error.message : 'Unknown error' }),
